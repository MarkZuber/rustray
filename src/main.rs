--- conflicted
+++ resolved
@@ -3,13 +3,9 @@
 extern crate rustraylib;
 use elapsed::measure_time;
 
-<<<<<<< HEAD
 use std::sync::Arc;
 
-use rustraylib::PosVector;
-=======
 use rustraylib::Camera;
->>>>>>> d3d36da5
 use rustraylib::ColorVector;
 use rustraylib::PosVector;
 use rustraylib::RenderData;
@@ -20,12 +16,7 @@
     format!("render_{}.png", iter)
 }
 
-fn main() {
-    let num_threads = num_cpus::get() as u32;
-    let width = 1500;
-    let height = 1500;
-    let ray_trace_depth = 5;
-
+fn get_marbles_scene_and_camera() -> (Arc<Scene>, Camera) {
     let camera_pos = PosVector::new(50.0, 30.0, 50.0);
 
     let camera_look_at = PosVector::new(-0.1, 0.1, 0.0);
@@ -42,14 +33,6 @@
     let plane_pos = PosVector::new(0.0, 0.0, 1.0);
     let plane_d_val: f64 = 0.0;
 
-    let render_data = RenderData {
-        width,
-        height,
-        ray_trace_depth,
-        num_threads,
-        thread_per_line: true,
-    };
-
     let scene = Arc::new(Scene::new_marbles_scene(
         background_color,
         background_ambience,
@@ -61,27 +44,50 @@
         plane_d_val,
     ));
 
-    let mut camera = Camera::new(camera_pos, camera_look_at, camera_up, camera_fov);
+    (scene, Camera::new(camera_pos, camera_look_at, camera_up, camera_fov))
+}
 
-    // let scene = Arc::new(Scene::new_basic_scene());
-    // let mut camera = Camera::new(PosVector::new(7.5, 7.5, 2.3), PosVector::new(0.0, 0.0, 0.0), PosVector::new(0.0, 0.0, 1.0), 50.0);
+fn get_simple_scene_and_camera() -> (Arc<Scene>, Camera) {
+    (Arc::new(Scene::new_basic_scene()), Camera::new(PosVector::new(7.5, 7.5, 2.3), PosVector::new(0.0, 0.0, 0.0), PosVector::new(0.0, 0.0, 1.0), 50.0))
+}
 
-<<<<<<< HEAD
-    println!("Hello, world!");
+fn main() {
+    let num_threads = num_cpus::get() as u32;
+    let width = 1500;
+    let height = 1500;
+    let ray_trace_depth = 5;
 
-=======
-    println!("Starting render...");
-    let output_file_path = "foo.png";
-    let camera = Camera::new(camera_pos, camera_look_at, camera_up, camera_fov);
->>>>>>> d3d36da5
+    println!("Perparing to render scene 1");
+    let (elapsed1, _) = measure_time(|| {
+        let (scene1, cam1) = get_marbles_scene_and_camera();
+        let scene1_path = create_output_file_path(1);
+        Renderer::render_frame(
+            cam1.clone(), 
+            RenderData { width, height, ray_trace_depth, num_threads, thread_per_line: true },
+            scene1.clone(), 
+            &scene1_path);
+    });
+    println!("elapsed = {:?}ms", elapsed1.millis());        
 
-    for i in 1..2 {
-        let output_file_path = create_output_file_path(i);
-        let (elapsed, _) = measure_time(|| {
-            Renderer::render_frame(camera.clone(), render_data, scene.clone(), &output_file_path);
-        });
-        // camera = Camera::new(PosVector::new(camera.position.x, camera.position.y, camera.position.z - (0.1 * (i as f64))), camera_look_at, camera_up, camera_fov);
-        // camera = Camera::new(PosVector::new(camera.position.x, camera.position.y, camera.position.z), camera_look_at, camera_up, camera_fov);
-        println!("elapsed = {:?}ms", elapsed.millis());        
-    }
+    println!("Preparing to render scene 2");
+    let (elapsed2, _) = measure_time(|| {
+        let (scene2, cam2) = get_simple_scene_and_camera();
+        let scene2_path = create_output_file_path(2);
+        Renderer::render_frame(
+            cam2.clone(), 
+            RenderData { width, height, ray_trace_depth, num_threads, thread_per_line: true },
+            scene2.clone(), 
+            &scene2_path);
+    });
+    println!("elapsed = {:?}ms", elapsed2.millis());        
+
+    // for i in 1..2 {
+    //     let output_file_path = create_output_file_path(i);
+    //     let (elapsed, _) = measure_time(|| {
+    //         Renderer::render_frame(camera.clone(), render_data, scene.clone(), &output_file_path);
+    //     });
+    //     // camera = Camera::new(PosVector::new(camera.position.x, camera.position.y, camera.position.z - (0.1 * (i as f64))), camera_look_at, camera_up, camera_fov);
+    //     // camera = Camera::new(PosVector::new(camera.position.x, camera.position.y, camera.position.z), camera_look_at, camera_up, camera_fov);
+    //     println!("elapsed = {:?}ms", elapsed.millis());        
+    // }
 }