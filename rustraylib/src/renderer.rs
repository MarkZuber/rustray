use image;
use std::sync::{Arc, Mutex};

use camera::Camera;
use color::ColorVector;
use scene::Scene;
use threading::ThreadPool;
use tracer::RayTracer;

#[derive(Debug)]
pub struct PixelArray {
  imgbuf: image::RgbImage,
}

impl PixelArray {
  pub fn new(width: u32, height: u32) -> PixelArray {
    PixelArray {
      imgbuf: image::RgbImage::new(width, height),
    }
  }

  pub fn get_width(&self) -> u32 {
    self.imgbuf.width()
  }

  pub fn get_height(&self) -> u32 {
    self.imgbuf.height()
  }

  fn f64_to_rgb(val: f64) -> u8 {
    (val * 255.0) as u8
  }

  fn clamp_to_pixel(&self, color: ColorVector) -> image::Rgb<u8> {
    let double_clamped = color.clamp();

    image::Rgb([
      PixelArray::f64_to_rgb(double_clamped.r),
      PixelArray::f64_to_rgb(double_clamped.g),
      PixelArray::f64_to_rgb(double_clamped.b),
    ])
  }

  pub fn set_pixel_color(&mut self, x: u32, y: u32, color: ColorVector) {
    let pixel = self.clamp_to_pixel(color);
    self.imgbuf.put_pixel(x, y, pixel);
  }

  pub fn save_as_png(&self, output_file_path: &str) {
    self.imgbuf.save(output_file_path).unwrap();
  }
}

#[derive(Debug, Copy, Clone)]
pub struct RenderData {
  pub width: u32,
  pub height: u32,
  pub ray_trace_depth: u32,
  pub num_threads: u32,
  pub thread_per_line: bool,
}

pub struct Renderer {}

impl Renderer {
  fn handle_render_pixel(tracer: Arc<RayTracer>, pixels: Arc<Mutex<PixelArray>>, x: u32, y: u32) {
    let color = tracer.get_pixel_color(x, y);
    pixels.lock().unwrap().set_pixel_color(x, y, color);
  }

  fn handle_render_line(tracer: Arc<RayTracer>, pixels: Arc<Mutex<PixelArray>>, y: u32) {
    let mut line_colors: Vec<ColorVector> = Vec::new();
    for x in 0..tracer.render_data.width {
      let color = tracer.get_pixel_color(x, y);
      line_colors.push(color);
    }

    {
      let mut pix = pixels.lock().unwrap();
      for x in 0..tracer.render_data.width {
        pix.set_pixel_color(x, y, line_colors[x as usize]);
      }
    }
  }

  pub fn render_frame(
    camera: Camera,
    render_data: RenderData,
    scene: Arc<Scene>,
    output_file_path: &str,
  ) {
    // println!("Scene: {:?}", scene);
    // println!();
    println!("RenderData: {:?}", render_data);
    println!();
    println!("Camera: {:?}", camera);
    println!();

    let pixel_array = Renderer::render(camera, scene, render_data);
    pixel_array.lock().unwrap().save_as_png(output_file_path);
  }

<<<<<<< HEAD
  fn render_single_threaded(camera: Camera, scene: Arc<Scene>, render_data: RenderData) -> Arc<Mutex<PixelArray>> {
    let pixels = Arc::new(Mutex::new(PixelArray::new(render_data.width, render_data.height)));

    let tracer = RayTracer {
      camera,
      render_data,
      scene: scene,
    };

    for y in 0..render_data.height {
      for x in 0..render_data.width {
        // print!(".");
        let color = tracer.get_pixel_color(x, y);
        pixels.lock().unwrap().set_pixel_color(x, y, color);
      }
      // println!();
    }

    pixels
  }

  fn render_multi_threaded(camera: Camera, scene: Arc<Scene>, render_data: RenderData) -> Arc<Mutex<PixelArray>> {
    let pixels = Arc::new(Mutex::new(PixelArray::new(render_data.width, render_data.height)));
=======
  fn render(camera: Camera, scene: Scene, render_data: RenderData) -> Arc<Mutex<PixelArray>> {
    let pixels = Arc::new(Mutex::new(PixelArray::new(
      render_data.width,
      render_data.height,
    )));
>>>>>>> d3d36da5

    let tracer = Arc::new(RayTracer {
      camera,
      render_data: render_data.clone(),
      scene,
    });

    let pool = ThreadPool::new(render_data.num_threads as usize);

    if render_data.thread_per_line {
      for y in 0..render_data.height {
        let pixely = y.clone();

        // this clones the reference and is done OUTSIDE of the move block within pool.execute so we have the
        // cloned reference here and can then capture it in the closure below.
        let job_tracer = tracer.clone();
        let job_pixels = pixels.clone();

        pool.execute(move || {
          Renderer::handle_render_line(job_tracer, job_pixels, pixely);
        });
      }
    } else {
      for y in 0..render_data.height {
        for x in 0..render_data.width {
          let pixelx = x.clone();
          let pixely = y.clone();

          // this clones the reference and is done OUTSIDE of the move block within pool.execute so we have the
          // cloned reference here and can then capture it in the closure below.
          let job_tracer = tracer.clone();
          let job_pixels = pixels.clone();

          pool.execute(move || {
            Renderer::handle_render_pixel(job_tracer, job_pixels, pixelx, pixely);
          });
        }
      }
    }

    pixels
  }
<<<<<<< HEAD

  fn render(camera: Camera, scene: Arc<Scene>, render_data: RenderData) -> Arc<Mutex<PixelArray>> {
    if render_data.processor_count <= 1 {
      Renderer::render_single_threaded(camera, scene, render_data)
    } else {
      Renderer::render_multi_threaded(camera, scene, render_data)
    }
  }
=======
>>>>>>> d3d36da5
}
<|MERGE_RESOLUTION|>--- conflicted
+++ resolved
@@ -1,187 +1,176 @@
-use image;
-use std::sync::{Arc, Mutex};
-
-use camera::Camera;
-use color::ColorVector;
-use scene::Scene;
-use threading::ThreadPool;
-use tracer::RayTracer;
-
-#[derive(Debug)]
-pub struct PixelArray {
-  imgbuf: image::RgbImage,
-}
-
-impl PixelArray {
-  pub fn new(width: u32, height: u32) -> PixelArray {
-    PixelArray {
-      imgbuf: image::RgbImage::new(width, height),
-    }
-  }
-
-  pub fn get_width(&self) -> u32 {
-    self.imgbuf.width()
-  }
-
-  pub fn get_height(&self) -> u32 {
-    self.imgbuf.height()
-  }
-
-  fn f64_to_rgb(val: f64) -> u8 {
-    (val * 255.0) as u8
-  }
-
-  fn clamp_to_pixel(&self, color: ColorVector) -> image::Rgb<u8> {
-    let double_clamped = color.clamp();
-
-    image::Rgb([
-      PixelArray::f64_to_rgb(double_clamped.r),
-      PixelArray::f64_to_rgb(double_clamped.g),
-      PixelArray::f64_to_rgb(double_clamped.b),
-    ])
-  }
-
-  pub fn set_pixel_color(&mut self, x: u32, y: u32, color: ColorVector) {
-    let pixel = self.clamp_to_pixel(color);
-    self.imgbuf.put_pixel(x, y, pixel);
-  }
-
-  pub fn save_as_png(&self, output_file_path: &str) {
-    self.imgbuf.save(output_file_path).unwrap();
-  }
-}
-
-#[derive(Debug, Copy, Clone)]
-pub struct RenderData {
-  pub width: u32,
-  pub height: u32,
-  pub ray_trace_depth: u32,
-  pub num_threads: u32,
-  pub thread_per_line: bool,
-}
-
-pub struct Renderer {}
-
-impl Renderer {
-  fn handle_render_pixel(tracer: Arc<RayTracer>, pixels: Arc<Mutex<PixelArray>>, x: u32, y: u32) {
-    let color = tracer.get_pixel_color(x, y);
-    pixels.lock().unwrap().set_pixel_color(x, y, color);
-  }
-
-  fn handle_render_line(tracer: Arc<RayTracer>, pixels: Arc<Mutex<PixelArray>>, y: u32) {
-    let mut line_colors: Vec<ColorVector> = Vec::new();
-    for x in 0..tracer.render_data.width {
-      let color = tracer.get_pixel_color(x, y);
-      line_colors.push(color);
-    }
-
-    {
-      let mut pix = pixels.lock().unwrap();
-      for x in 0..tracer.render_data.width {
-        pix.set_pixel_color(x, y, line_colors[x as usize]);
-      }
-    }
-  }
-
-  pub fn render_frame(
-    camera: Camera,
-    render_data: RenderData,
-    scene: Arc<Scene>,
-    output_file_path: &str,
-  ) {
-    // println!("Scene: {:?}", scene);
-    // println!();
-    println!("RenderData: {:?}", render_data);
-    println!();
-    println!("Camera: {:?}", camera);
-    println!();
-
-    let pixel_array = Renderer::render(camera, scene, render_data);
-    pixel_array.lock().unwrap().save_as_png(output_file_path);
-  }
-
-<<<<<<< HEAD
-  fn render_single_threaded(camera: Camera, scene: Arc<Scene>, render_data: RenderData) -> Arc<Mutex<PixelArray>> {
-    let pixels = Arc::new(Mutex::new(PixelArray::new(render_data.width, render_data.height)));
-
-    let tracer = RayTracer {
-      camera,
-      render_data,
-      scene: scene,
-    };
-
-    for y in 0..render_data.height {
-      for x in 0..render_data.width {
-        // print!(".");
-        let color = tracer.get_pixel_color(x, y);
-        pixels.lock().unwrap().set_pixel_color(x, y, color);
-      }
-      // println!();
-    }
-
-    pixels
-  }
-
-  fn render_multi_threaded(camera: Camera, scene: Arc<Scene>, render_data: RenderData) -> Arc<Mutex<PixelArray>> {
-    let pixels = Arc::new(Mutex::new(PixelArray::new(render_data.width, render_data.height)));
-=======
-  fn render(camera: Camera, scene: Scene, render_data: RenderData) -> Arc<Mutex<PixelArray>> {
-    let pixels = Arc::new(Mutex::new(PixelArray::new(
-      render_data.width,
-      render_data.height,
-    )));
->>>>>>> d3d36da5
-
-    let tracer = Arc::new(RayTracer {
-      camera,
-      render_data: render_data.clone(),
-      scene,
-    });
-
-    let pool = ThreadPool::new(render_data.num_threads as usize);
-
-    if render_data.thread_per_line {
-      for y in 0..render_data.height {
-        let pixely = y.clone();
-
-        // this clones the reference and is done OUTSIDE of the move block within pool.execute so we have the
-        // cloned reference here and can then capture it in the closure below.
-        let job_tracer = tracer.clone();
-        let job_pixels = pixels.clone();
-
-        pool.execute(move || {
-          Renderer::handle_render_line(job_tracer, job_pixels, pixely);
-        });
-      }
-    } else {
-      for y in 0..render_data.height {
-        for x in 0..render_data.width {
-          let pixelx = x.clone();
-          let pixely = y.clone();
-
-          // this clones the reference and is done OUTSIDE of the move block within pool.execute so we have the
-          // cloned reference here and can then capture it in the closure below.
-          let job_tracer = tracer.clone();
-          let job_pixels = pixels.clone();
-
-          pool.execute(move || {
-            Renderer::handle_render_pixel(job_tracer, job_pixels, pixelx, pixely);
-          });
-        }
-      }
-    }
-
-    pixels
-  }
-<<<<<<< HEAD
-
-  fn render(camera: Camera, scene: Arc<Scene>, render_data: RenderData) -> Arc<Mutex<PixelArray>> {
-    if render_data.processor_count <= 1 {
-      Renderer::render_single_threaded(camera, scene, render_data)
-    } else {
-      Renderer::render_multi_threaded(camera, scene, render_data)
-    }
-  }
-=======
->>>>>>> d3d36da5
-}
+use image;
+use std::sync::{Arc, Mutex};
+
+use camera::Camera;
+use color::ColorVector;
+use scene::Scene;
+use threading::ThreadPool;
+use tracer::RayTracer;
+
+#[derive(Debug)]
+pub struct PixelArray {
+  imgbuf: image::RgbImage,
+}
+
+impl PixelArray {
+  pub fn new(width: u32, height: u32) -> PixelArray {
+    PixelArray {
+      imgbuf: image::RgbImage::new(width, height),
+    }
+  }
+
+  pub fn get_width(&self) -> u32 {
+    self.imgbuf.width()
+  }
+
+  pub fn get_height(&self) -> u32 {
+    self.imgbuf.height()
+  }
+
+  fn f64_to_rgb(val: f64) -> u8 {
+    (val * 255.0) as u8
+  }
+
+  fn clamp_to_pixel(&self, color: ColorVector) -> image::Rgb<u8> {
+    let double_clamped = color.clamp();
+
+    image::Rgb([
+      PixelArray::f64_to_rgb(double_clamped.r),
+      PixelArray::f64_to_rgb(double_clamped.g),
+      PixelArray::f64_to_rgb(double_clamped.b),
+    ])
+  }
+
+  pub fn set_pixel_color(&mut self, x: u32, y: u32, color: ColorVector) {
+    let pixel = self.clamp_to_pixel(color);
+    self.imgbuf.put_pixel(x, y, pixel);
+  }
+
+  pub fn save_as_png(&self, output_file_path: &str) {
+    self.imgbuf.save(output_file_path).unwrap();
+  }
+}
+
+#[derive(Debug, Copy, Clone)]
+pub struct RenderData {
+  pub width: u32,
+  pub height: u32,
+  pub ray_trace_depth: u32,
+  pub num_threads: u32,
+  pub thread_per_line: bool,
+}
+
+pub struct Renderer {}
+
+impl Renderer {
+  fn handle_render_pixel(tracer: Arc<RayTracer>, pixels: Arc<Mutex<PixelArray>>, x: u32, y: u32) {
+    let color = tracer.get_pixel_color(x, y);
+    pixels.lock().unwrap().set_pixel_color(x, y, color);
+  }
+
+  fn handle_render_line(tracer: Arc<RayTracer>, pixels: Arc<Mutex<PixelArray>>, y: u32) {
+    let mut line_colors: Vec<ColorVector> = Vec::new();
+    for x in 0..tracer.render_data.width {
+      let color = tracer.get_pixel_color(x, y);
+      line_colors.push(color);
+    }
+
+    {
+      let mut pix = pixels.lock().unwrap();
+      for x in 0..tracer.render_data.width {
+        pix.set_pixel_color(x, y, line_colors[x as usize]);
+      }
+    }
+  }
+
+  pub fn render_frame(
+    camera: Camera,
+    render_data: RenderData,
+    scene: Arc<Scene>,
+    output_file_path: &str,
+  ) {
+    // println!("Scene: {:?}", scene);
+    // println!();
+    println!("RenderData: {:?}", render_data);
+    println!();
+    println!("Camera: {:?}", camera);
+    println!();
+
+    let pixel_array = Renderer::render(camera, scene, render_data);
+    pixel_array.lock().unwrap().save_as_png(output_file_path);
+  }
+
+  fn render_single_threaded(camera: Camera, scene: Arc<Scene>, render_data: RenderData) -> Arc<Mutex<PixelArray>> {
+    let pixels = Arc::new(Mutex::new(PixelArray::new(render_data.width, render_data.height)));
+
+    let tracer = RayTracer {
+      camera,
+      render_data,
+      scene: scene,
+    };
+
+    for y in 0..render_data.height {
+      for x in 0..render_data.width {
+        // print!(".");
+        let color = tracer.get_pixel_color(x, y);
+        pixels.lock().unwrap().set_pixel_color(x, y, color);
+      }
+      // println!();
+    }
+
+    pixels
+  }
+
+  fn render_multi_threaded(camera: Camera, scene: Arc<Scene>, render_data: RenderData) -> Arc<Mutex<PixelArray>> {
+    let pixels = Arc::new(Mutex::new(PixelArray::new(render_data.width, render_data.height)));
+
+    let tracer = Arc::new(RayTracer {
+      camera,
+      render_data: render_data.clone(),
+      scene,
+    });
+
+    let pool = ThreadPool::new(render_data.num_threads as usize);
+
+    if render_data.thread_per_line {
+      for y in 0..render_data.height {
+        let pixely = y.clone();
+
+        // this clones the reference and is done OUTSIDE of the move block within pool.execute so we have the
+        // cloned reference here and can then capture it in the closure below.
+        let job_tracer = tracer.clone();
+        let job_pixels = pixels.clone();
+
+        pool.execute(move || {
+          Renderer::handle_render_line(job_tracer, job_pixels, pixely);
+        });
+      }
+    } else {
+      for y in 0..render_data.height {
+        for x in 0..render_data.width {
+          let pixelx = x.clone();
+          let pixely = y.clone();
+
+          // this clones the reference and is done OUTSIDE of the move block within pool.execute so we have the
+          // cloned reference here and can then capture it in the closure below.
+          let job_tracer = tracer.clone();
+          let job_pixels = pixels.clone();
+
+          pool.execute(move || {
+            Renderer::handle_render_pixel(job_tracer, job_pixels, pixelx, pixely);
+          });
+        }
+      }
+    }
+
+    pixels
+  }
+
+  fn render(camera: Camera, scene: Arc<Scene>, render_data: RenderData) -> Arc<Mutex<PixelArray>> {
+    if render_data.num_threads <= 1 {
+      Renderer::render_single_threaded(camera, scene, render_data)
+    } else {
+      Renderer::render_multi_threaded(camera, scene, render_data)
+    }
+  }
+}